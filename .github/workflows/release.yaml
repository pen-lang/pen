--- conflicted
+++ resolved
@@ -28,13 +28,8 @@
     strategy:
       matrix:
         os:
-<<<<<<< HEAD
           - ubuntu-24.04
-          - macos-latest
-=======
-          - ubuntu-22.04
           - macos-14
->>>>>>> 84e7b741
     runs-on: ${{ matrix.os }}
     steps:
       - uses: actions/checkout@v4

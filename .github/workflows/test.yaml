name: test
on:
  push:
    branches:
      - main
  pull_request:
concurrency:
  group: test-${{ github.ref }}
  cancel-in-progress: true
jobs:
  build:
    strategy:
      matrix:
        os:
          - ubuntu-22.04
          - macos-12
    runs-on: ${{ matrix.os }}
    steps:
      - uses: actions/checkout@v3
      - uses: Swatinem/rust-cache@v1
      - uses: raviqqe/enable-homebrew@main
      - run: tools/ci/github/setup.sh
      - run: tools/build.sh
      - run: git diff --exit-code
      - uses: actions/upload-artifact@v3
        with:
          name: build-${{ matrix.os }}
          path: target/release/pen
  unit_test:
    runs-on: ubuntu-22.04
    steps:
      - uses: actions/checkout@v3
      - uses: Swatinem/rust-cache@v1
      - uses: raviqqe/enable-homebrew@main
      - run: tools/ci/github/setup.sh
      - run: tools/unit_test.sh
  coverage:
    runs-on: ubuntu-22.04
    steps:
      - uses: actions/checkout@v3
      - uses: Swatinem/rust-cache@v1
      - uses: raviqqe/enable-homebrew@main
      - run: tools/ci/github/setup.sh
      - run: tools/coverage.sh
      - uses: codecov/codecov-action@v3
        with:
          files: lcov.info
  feature_test:
    needs: build
    strategy:
      fail-fast: false
      matrix:
        os:
          - ubuntu-22.04
          - macos-12
        index: [0, 1, 2, 3, 4, 5, 6, 7]
        total: [8]
    runs-on: ${{ matrix.os }}
    steps:
      - uses: actions/checkout@v3
<<<<<<< HEAD
      - uses: Swatinem/rust-cache@v2
=======
>>>>>>> 0f8a8d7b
      - uses: raviqqe/enable-homebrew@main
      - run: tools/ci/github/setup.sh
      - uses: ruby/setup-ruby@v1
      - uses: actions/download-artifact@v3
        with:
          name: build-${{ matrix.os }}
          path: target/release
      - run: chmod +x target/release/pen
      - run: tools/integration_test.sh $(find features -name *.feature | sort | awk 'NR % ${{ matrix.total }} == ${{ matrix.index }}')
  integration_test:
    runs-on: ubuntu-latest
    needs: feature_test
    if: ${{ always() }}
    steps:
      - run: test ${{ needs.feature_test.result }} = success<|MERGE_RESOLUTION|>--- conflicted
+++ resolved
@@ -58,10 +58,7 @@
     runs-on: ${{ matrix.os }}
     steps:
       - uses: actions/checkout@v3
-<<<<<<< HEAD
       - uses: Swatinem/rust-cache@v2
-=======
->>>>>>> 0f8a8d7b
       - uses: raviqqe/enable-homebrew@main
       - run: tools/ci/github/setup.sh
       - uses: ruby/setup-ruby@v1

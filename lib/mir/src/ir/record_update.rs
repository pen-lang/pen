--- conflicted
+++ resolved
@@ -8,11 +8,7 @@
 #[derive(Debug, PartialEq)]
 struct RecordUpdateInner {
     type_: types::Record,
-<<<<<<< HEAD
     record: Expression,
-=======
-    record: Rc<Expression>,
->>>>>>> 24e136b1
     fields: Vec<RecordUpdateField>,
 }
 

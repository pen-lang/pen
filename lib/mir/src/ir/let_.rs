--- conflicted
+++ resolved
@@ -9,13 +9,8 @@
 struct LetInner {
     name: String,
     type_: Type,
-<<<<<<< HEAD
     bound_expression: Expression,
     expression: Expression,
-=======
-    bound_expression: Rc<Expression>,
-    expression: Rc<Expression>,
->>>>>>> 24e136b1
 }
 
 impl Let {

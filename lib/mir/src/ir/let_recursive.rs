--- conflicted
+++ resolved
@@ -17,23 +17,16 @@
 //   effectively.
 //   - e.g. list comprehension
 #[derive(Clone, Debug, PartialEq)]
-<<<<<<< HEAD
 pub struct LetRecursive(Arc<LetRecursiveInner>);
 
 #[derive(Debug, PartialEq)]
 struct LetRecursiveInner {
     definition: FunctionDefinition,
     expression: Expression,
-=======
-pub struct LetRecursive {
-    definition: Rc<FunctionDefinition>,
-    expression: Rc<Expression>,
->>>>>>> 24e136b1
 }
 
 impl LetRecursive {
     pub fn new(definition: FunctionDefinition, expression: impl Into<Expression>) -> Self {
-<<<<<<< HEAD
         Self(
             LetRecursiveInner {
                 definition,
@@ -41,12 +34,6 @@
             }
             .into(),
         )
-=======
-        Self {
-            definition: definition.into(),
-            expression: Rc::new(expression.into()),
-        }
->>>>>>> 24e136b1
     }
 
     pub fn definition(&self) -> &FunctionDefinition {

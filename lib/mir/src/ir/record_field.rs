use super::expression::Expression;
use crate::types;
use std::rc::Rc;

#[derive(Clone, Debug, PartialEq)]
pub struct RecordField(Arc<RecordFieldInner>);

#[derive(Debug, PartialEq)]
struct RecordFieldInner {
    type_: types::Record,
    index: usize,
<<<<<<< HEAD
    record: Expression,
=======
    record: Rc<Expression>,
>>>>>>> 24e136b1
}

impl RecordField {
    pub fn new(type_: types::Record, index: usize, record: impl Into<Expression>) -> Self {
        Self(
            RecordFieldInner {
                type_,
                index,
                record: record.into(),
            }
            .into(),
        )
    }

    pub fn type_(&self) -> &types::Record {
        &self.0.type_
    }

    pub fn index(&self) -> usize {
        self.0.index
    }

    pub fn record(&self) -> &Expression {
        &self.0.record
    }
}<|MERGE_RESOLUTION|>--- conflicted
+++ resolved
@@ -9,11 +9,7 @@
 struct RecordFieldInner {
     type_: types::Record,
     index: usize,
-<<<<<<< HEAD
     record: Expression,
-=======
-    record: Rc<Expression>,
->>>>>>> 24e136b1
 }
 
 impl RecordField {

--- conflicted
+++ resolved
@@ -8,11 +8,7 @@
 #[derive(Debug, PartialEq)]
 struct VariantInner {
     type_: Type,
-<<<<<<< HEAD
     payload: Expression,
-=======
-    payload: Rc<Expression>,
->>>>>>> 24e136b1
 }
 
 impl Variant {

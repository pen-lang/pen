use super::{comparison_operator::ComparisonOperator, expression::Expression};
use std::rc::Rc;

#[derive(Clone, Debug, PartialEq)]
pub struct ComparisonOperation(Arc<ComparisonOperationInner>);

#[derive(Debug, PartialEq)]
struct ComparisonOperationInner {
    operator: ComparisonOperator,
<<<<<<< HEAD
    lhs: Expression,
    rhs: Expression,
=======
    lhs: Rc<Expression>,
    rhs: Rc<Expression>,
>>>>>>> 24e136b1
}

impl ComparisonOperation {
    pub fn new(
        operator: ComparisonOperator,
        lhs: impl Into<Expression>,
        rhs: impl Into<Expression>,
    ) -> Self {
<<<<<<< HEAD
        Self(
            ComparisonOperationInner {
                operator,
                lhs: (lhs.into()),
                rhs: (rhs.into()),
            }
            .into(),
        )
=======
        Self {
            operator,
            lhs: Rc::new(lhs.into()),
            rhs: Rc::new(rhs.into()),
        }
>>>>>>> 24e136b1
    }

    pub fn operator(&self) -> ComparisonOperator {
        self.0.operator
    }

    pub fn lhs(&self) -> &Expression {
        &self.0.lhs
    }

    pub fn rhs(&self) -> &Expression {
        &self.0.rhs
    }
}<|MERGE_RESOLUTION|>--- conflicted
+++ resolved
@@ -7,13 +7,8 @@
 #[derive(Debug, PartialEq)]
 struct ComparisonOperationInner {
     operator: ComparisonOperator,
-<<<<<<< HEAD
     lhs: Expression,
     rhs: Expression,
-=======
-    lhs: Rc<Expression>,
-    rhs: Rc<Expression>,
->>>>>>> 24e136b1
 }
 
 impl ComparisonOperation {
@@ -22,7 +17,6 @@
         lhs: impl Into<Expression>,
         rhs: impl Into<Expression>,
     ) -> Self {
-<<<<<<< HEAD
         Self(
             ComparisonOperationInner {
                 operator,
@@ -31,13 +25,6 @@
             }
             .into(),
         )
-=======
-        Self {
-            operator,
-            lhs: Rc::new(lhs.into()),
-            rhs: Rc::new(rhs.into()),
-        }
->>>>>>> 24e136b1
     }
 
     pub fn operator(&self) -> ComparisonOperator {

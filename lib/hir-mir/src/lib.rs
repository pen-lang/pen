mod built_in_call;
mod compile_configuration;
mod context;
mod downcast;
mod error;
mod error_type_configuration;
mod expression;
mod generic_type_definition;
mod list_type_configuration;
mod main_function;
mod main_module_configuration;
mod map_type_configuration;
mod module;
mod module_interface;
mod runtime_function_declaration;
mod string_type_configuration;
mod test_function;
mod test_module_configuration;
mod transformation;
mod type_;

pub use compile_configuration::CompileConfiguration;
use context::CompileContext;
pub use error::CompileError;
pub use error_type_configuration::ErrorTypeConfiguration;
use hir::ir::*;
pub use list_type_configuration::ListTypeConfiguration;
pub use main_module_configuration::*;
pub use map_type_configuration::{
    HashConfiguration, MapTypeConfiguration, MapTypeIterationConfiguration,
};
pub use string_type_configuration::StringTypeConfiguration;
pub use test_module_configuration::TestModuleConfiguration;
use transformation::{map_context, record_equal_function, record_hash_function};

pub fn compile_main(
    module: &Module,
    compile_configuration: &CompileConfiguration,
    main_module_configuration: &MainModuleConfiguration,
) -> Result<mir::ir::Module, CompileError> {
    let module = main_function::compile(module, main_module_configuration)?;
    let (module, _) = compile_module(&module, Some(compile_configuration))?;

    Ok(module)
}

pub fn compile(
    module: &Module,
    configuration: &CompileConfiguration,
) -> Result<(mir::ir::Module, interface::Module), CompileError> {
    compile_module(module, Some(configuration))
}

pub fn compile_prelude(
    module: &Module,
) -> Result<(mir::ir::Module, interface::Module), CompileError> {
    compile_module(module, None)
}

pub fn compile_test(
    module: &Module,
    compile_configuration: &CompileConfiguration,
    test_module_configuration: &TestModuleConfiguration,
) -> Result<(mir::ir::Module, test_info::Module), CompileError> {
    let (module, test_information) = test_function::compile(module, test_module_configuration)?;
    let (module, _) = compile_module(&module, Some(compile_configuration))?;

    Ok((module, test_information))
}

fn compile_module(
    module: &Module,
    configuration: Option<&CompileConfiguration>,
) -> Result<(mir::ir::Module, interface::Module), CompileError> {
    let context = CompileContext::new(module, configuration.cloned());

    let module = hir::analysis::analyze(context.analysis(), module)?;
<<<<<<< HEAD
    let module = record_equal_function::transform(context, &module)?;
    let module = record_hash_function::transform(context, &module)?;
    let module = map_context::transform_module(context, &module)?;
=======
    let module = record_equal_function::transform(&context, &module)?;
    let module = record_hash_function::transform(&context, &module)?;
>>>>>>> a80c01a0

    Ok((
        {
            let module = module::compile(&context, &module)?;
            mir::analysis::type_check::check(&module)?;
            module
        },
        module_interface::compile(&module)?,
    ))
}

#[cfg(test)]
mod tests {
    use super::*;
    use crate::{
        compile_configuration::COMPILE_CONFIGURATION, map_type_configuration::HASH_CONFIGURATION,
    };
    use hir::{
        analysis::AnalysisError,
        test::{FunctionDefinitionFake, ModuleFake, TypeDefinitionFake},
        types,
    };
    use once_cell::sync::Lazy;
    use position::{test::PositionFake, Position};

    static COMBINE_HASH_FUNCTION_DECLARATION: Lazy<FunctionDeclaration> = Lazy::new(|| {
        FunctionDeclaration::new(
            &HASH_CONFIGURATION.combine_function_name,
            types::Function::new(
                vec![
                    types::Number::new(Position::fake()).into(),
                    types::Number::new(Position::fake()).into(),
                ],
                types::Number::new(Position::fake()),
                Position::fake(),
            ),
            Position::fake(),
        )
    });

    // TODO Test types included in prelude modules by mocking them.
    fn compile_module(
        module: &Module,
    ) -> Result<(mir::ir::Module, interface::Module), CompileError> {
        compile(module, &COMPILE_CONFIGURATION)
    }

    #[test]
    fn compile_empty_module() -> Result<(), CompileError> {
        compile_module(&Module::empty())?;

        Ok(())
    }

    #[test]
    fn compile_boolean() -> Result<(), CompileError> {
        compile_module(
            &Module::empty().set_function_definitions(vec![FunctionDefinition::fake(
                "x",
                Lambda::new(
                    vec![],
                    types::Boolean::new(Position::fake()),
                    Boolean::new(false, Position::fake()),
                    Position::fake(),
                ),
                false,
            )]),
        )?;

        Ok(())
    }

    #[test]
    fn compile_none() -> Result<(), CompileError> {
        compile_module(
            &Module::empty().set_function_definitions(vec![FunctionDefinition::fake(
                "x",
                Lambda::new(
                    vec![],
                    types::None::new(Position::fake()),
                    None::new(Position::fake()),
                    Position::fake(),
                ),
                false,
            )]),
        )?;

        Ok(())
    }

    #[test]
    fn compile_number() -> Result<(), CompileError> {
        compile_module(
            &Module::empty().set_function_definitions(vec![FunctionDefinition::fake(
                "x",
                Lambda::new(
                    vec![],
                    types::Number::new(Position::fake()),
                    Number::new(42.0, Position::fake()),
                    Position::fake(),
                ),
                false,
            )]),
        )?;

        Ok(())
    }

    #[test]
    fn compile_string() -> Result<(), CompileError> {
        compile_module(
            &Module::empty().set_function_definitions(vec![FunctionDefinition::fake(
                "x",
                Lambda::new(
                    vec![],
                    types::ByteString::new(Position::fake()),
                    ByteString::new("foo", Position::fake()),
                    Position::fake(),
                ),
                false,
            )]),
        )?;

        Ok(())
    }

    #[test]
    fn compile_record_construction() {
        let reference_type = types::Reference::new("foo", Position::fake());

        compile_module(
            &Module::empty()
                .set_type_definitions(vec![TypeDefinition::fake(
                    "foo",
                    vec![types::RecordField::new(
                        "x",
                        types::None::new(Position::fake()),
                    )],
                    false,
                    false,
                    false,
                )])
                .set_function_declarations(vec![COMBINE_HASH_FUNCTION_DECLARATION.clone()])
                .set_function_definitions(vec![FunctionDefinition::fake(
                    "x",
                    Lambda::new(
                        vec![],
                        reference_type.clone(),
                        RecordConstruction::new(
                            reference_type,
                            vec![RecordField::new(
                                "x",
                                None::new(Position::fake()),
                                Position::fake(),
                            )],
                            Position::fake(),
                        ),
                        Position::fake(),
                    ),
                    false,
                )]),
        )
        .unwrap();
    }

    #[test]
    fn compile_record_deconstruction() {
        let reference_type = types::Reference::new("foo", Position::fake());

        compile_module(
            &Module::empty()
                .set_type_definitions(vec![TypeDefinition::fake(
                    "foo",
                    vec![types::RecordField::new(
                        "x",
                        types::None::new(Position::fake()),
                    )],
                    false,
                    false,
                    false,
                )])
                .set_function_declarations(vec![COMBINE_HASH_FUNCTION_DECLARATION.clone()])
                .set_function_definitions(vec![FunctionDefinition::fake(
                    "x",
                    Lambda::new(
                        vec![Argument::new("r", reference_type)],
                        types::None::new(Position::fake()),
                        RecordDeconstruction::new(
                            None,
                            Variable::new("r", Position::fake()),
                            "x",
                            Position::fake(),
                        ),
                        Position::fake(),
                    ),
                    false,
                )]),
        )
        .unwrap();
    }

    #[test]
    fn fail_to_compile_duplicate_function_names() {
        let definition = FunctionDefinition::fake(
            "x",
            Lambda::new(
                vec![],
                types::None::new(Position::fake()),
                None::new(Position::fake()),
                Position::fake(),
            ),
            false,
        );

        assert_eq!(
            compile_module(
                &Module::empty().set_function_definitions(vec![definition.clone(), definition])
            ),
            Err(AnalysisError::DuplicateFunctionNames(Position::fake(), Position::fake()).into())
        );
    }

    #[test]
    fn fail_to_compile_invalid_try_operator_in_function() {
        assert_eq!(
            compile_module(&Module::empty().set_function_definitions(vec![
                FunctionDefinition::fake(
                    "x",
                    Lambda::new(
                        vec![Argument::new(
                            "x",
                            types::Union::new(
                                types::None::new(Position::fake()),
                                types::Error::new(Position::fake(),),
                                Position::fake(),
                            ),
                        )],
                        types::None::new(Position::fake()),
                        TryOperation::new(
                            None,
                            Variable::new("x", Position::fake()),
                            Position::fake(),
                        ),
                        Position::fake(),
                    ),
                    false,
                )
            ])),
            Err(AnalysisError::InvalidTryOperation(Position::fake()).into())
        );
    }
}<|MERGE_RESOLUTION|>--- conflicted
+++ resolved
@@ -75,14 +75,9 @@
     let context = CompileContext::new(module, configuration.cloned());
 
     let module = hir::analysis::analyze(context.analysis(), module)?;
-<<<<<<< HEAD
-    let module = record_equal_function::transform(context, &module)?;
-    let module = record_hash_function::transform(context, &module)?;
-    let module = map_context::transform_module(context, &module)?;
-=======
     let module = record_equal_function::transform(&context, &module)?;
     let module = record_hash_function::transform(&context, &module)?;
->>>>>>> a80c01a0
+    let module = map_context::transform_module(&context, &module)?;
 
     Ok((
         {

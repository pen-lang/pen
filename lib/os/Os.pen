import foreign "c" _pen_os_read_stdin \() ffiReadResult
import foreign "c" _pen_os_write_stdout \(string) ffiWriteResult
import foreign "c" _pen_os_write_stderr \(string) ffiWriteResult
import foreign "c" _pen_os_open_file \(string, OpenFileOptions) ffiOpenResult
import foreign "c" _pen_os_read_file \(any) ffiReadResult
import foreign "c" _pen_os_write_file \(any, string) ffiWriteResult
import foreign "c" _pen_os_copy_file \(string, string) ffiNoneResult
import foreign "c" _pen_os_remove_file \(string) ffiNoneResult
import foreign "c" _pen_os_read_directory \(string) ffiReadDirectoryResult
import foreign "c" _pen_os_get_arguments \() array
import foreign "c" _pen_ffi_array_get \(array, number) any
import foreign "c" _pen_ffi_array_length \(array) number
import foreign "c" _pen_ffi_any_to_string \(any) string
import foreign _pen_main \(Os) number

type Os {
<<<<<<< HEAD
  readStdIn \() ffiReadResult,
  writeStdOut \(string) ffiWriteResult,
  writeStdErr \(string) ffiWriteResult,
  openFile \(string, OpenFileOptions) ffiOpenResult,
  readFile \(any) ffiReadResult,
  writeFile \(any, string) ffiWriteResult,
  copyFile \(string, string) ffiNoneResult,
  removeFile \(string) ffiNoneResult,
  readDirectory \(string) ffiReadDirectoryResult,
=======
  readStdIn \() ffiReadResult
  writeStdOut \(string) ffiWriteResult
  writeStdErr \(string) ffiWriteResult
  openFile \(string, OpenFileOptions) ffiOpenResult
  readFile \(any) ffiReadResult
  writeFile \(any, string) ffiWriteResult
  copyFile \(string, string) ffiNoneResult
  removeFile \(string) ffiNoneResult
>>>>>>> 9f6da079
}

type File {
  inner file | specialFile
}

type file {
  inner any
}

type stdIn {}
type stdOut {}
type stdErr {}

type ffiOpenResult {
  file any
  error number
}

type ffiReadResult {
  data string
  error number
}

type ffiWriteResult {
  count number
  error number
}

type ffiNoneResult {
  _ none
  error number
}

type ffiReadDirectoryResult {
  paths array,
  error number,
}

type OpenFileOptions {
  Append boolean
  Create boolean
  CreateNew boolean
  Read boolean
  Truncate boolean
  Write boolean
}

type array {
  array any
}

type specialFile = stdIn | stdOut | stdErr

StdIn = \() File {
  File{inner: stdIn}
}

StdOut = \() File {
  File{inner: stdOut}
}

StdErr = \() File {
  File{inner: stdErr}
}

DefaultOpenFileOptions = \() OpenFileOptions {
  OpenFileOptions{
    Append: false,
    Create: false,
    CreateNew: false,
    Read: false,
    Truncate: false,
    Write: false,
  }
}

OpenFileWithOptions = \(os Os, path string, opts OpenFileOptions) File | error {
  r = os.openFile(path, opts)

  if r.error == 0 {
    File{inner: file{inner: r.file}}
  } else {
    error(translateError(r.error))
  }
}

OpenFile = \(os Os, path string) File | error {
  OpenFileWithOptions(
    os,
    path,
    OpenFileOptions{...DefaultOpenFileOptions(), Read: true}
  )
}

ReadFile = \(os Os, file File) string | error {
  r = if f = file.inner; stdIn {
    os.readStdIn()
  } else if stdOut {
    error("cannot read from stdout")
  } else if stdErr {
    error("cannot read from stderr")
  } else if file {
    os.readFile(f.inner)
  }?

  if r.error == 0 {
    r.data
  } else {
    error(translateError(r.error))
  }
}

WriteFile = \(os Os, file File, data string) number | error {
  r = if f = file.inner; stdIn {
    error("cannot write to stdin")
  } else if stdOut {
    os.writeStdOut(data)
  } else if stdErr {
    os.writeStdErr(data)
  } else {
    os.writeFile(f.inner, data)
  }?

  if r.error == 0 {
    r.count
  } else {
    error(translateError(r.error))
  }
}

CopyFile = \(os Os, src string, dest string) none | error {
  r = os.copyFile(src, dest)

  if r.error == 0 {
    none
  } else {
    error(translateError(r.error))
  }
}

RemoveFile = \(os Os, path string) none | error {
  r = os.removeFile(path)

  if r.error == 0 {
    none
  } else {
    error(translateError(r.error))
  }
}

ReadDirectory = \(os Os, path string) [string] | error {
  r = os.readDirectory(path)

  if r.error == 0 {
    convertArrayToStrings(r.paths)
  } else {
    error(translateError(r.error))
  }
}

Arguments = \() [string] {
  convertArrayToStrings(_pen_os_get_arguments())
}

convertArrayToStrings = \(array array) [string] {
  convertArrayToStringsFromIndex(array, 1)
}

convertArrayToStringsFromIndex = \(array array, index number) [string] {
  if index > _pen_ffi_array_length(array) {
    [string;]
  } else {
    [string;
      _pen_ffi_any_to_string(_pen_ffi_array_get(array, index)),
      ...convertArrayToStringsFromIndex(array, index + 1),
    ]
  }
}

translateError = \(code number) string {
  if code == 1 {
    "operation not permitted"
  } else if code == 2 {
    "no such file or directory"
  } else if code == 13 {
    "permission denied"
  } else if code == 17 {
    "file exists"
  } else if code == 20 {
    "not a directory"
  } else if code == 257 {
    "cannot lock file"
  } else if code == 258 {
    "cannot decode path as utf-8"
  } else {
    "unknown io error"
  }
}

export foreign _pen_os_main = \(_ none) number {
  _pen_main(
    Os{
      readStdIn: _pen_os_read_stdin,
      writeStdOut: _pen_os_write_stdout,
      writeStdErr: _pen_os_write_stderr,
      openFile: _pen_os_open_file,
      readFile: _pen_os_read_file,
      writeFile: _pen_os_write_file,
      copyFile: _pen_os_copy_file,
      removeFile: _pen_os_remove_file,
      readDirectory: _pen_os_read_directory,
    },
  )
}<|MERGE_RESOLUTION|>--- conflicted
+++ resolved
@@ -14,17 +14,6 @@
 import foreign _pen_main \(Os) number
 
 type Os {
-<<<<<<< HEAD
-  readStdIn \() ffiReadResult,
-  writeStdOut \(string) ffiWriteResult,
-  writeStdErr \(string) ffiWriteResult,
-  openFile \(string, OpenFileOptions) ffiOpenResult,
-  readFile \(any) ffiReadResult,
-  writeFile \(any, string) ffiWriteResult,
-  copyFile \(string, string) ffiNoneResult,
-  removeFile \(string) ffiNoneResult,
-  readDirectory \(string) ffiReadDirectoryResult,
-=======
   readStdIn \() ffiReadResult
   writeStdOut \(string) ffiWriteResult
   writeStdErr \(string) ffiWriteResult
@@ -33,7 +22,7 @@
   writeFile \(any, string) ffiWriteResult
   copyFile \(string, string) ffiNoneResult
   removeFile \(string) ffiNoneResult
->>>>>>> 9f6da079
+  readDirectory \(string) ffiReadDirectoryResult
 }
 
 type File {
@@ -69,8 +58,8 @@
 }
 
 type ffiReadDirectoryResult {
-  paths array,
-  error number,
+  paths array
+  error number
 }
 
 type OpenFileOptions {

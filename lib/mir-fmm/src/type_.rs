--- conflicted
+++ resolved
@@ -85,21 +85,10 @@
     }
 }
 
-<<<<<<< HEAD
 // Box large records. This logic needs to be simple because we also use exactly
 // the same one for FFI.
-pub fn is_record_boxed(
-    record: &mir::types::Record,
-    types: &FnvHashMap<String, mir::types::RecordBody>,
-) -> bool {
-    types[record.name()].fields().len() > 1
-=======
 pub fn is_record_boxed(context: &Context, record: &mir::types::Record) -> bool {
-    let body_type = &context.types()[record.name()];
-
-    // TODO Unbox small records.
-    !body_type.fields().is_empty()
->>>>>>> 178b6298
+    context.types()[record.name()].fields().len() > 1
 }
 
 pub fn compile_boxed_record() -> fmm::types::Type {

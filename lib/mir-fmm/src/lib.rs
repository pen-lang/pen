<<<<<<< HEAD
mod calls;
mod foreign_value;
mod closures;
=======
mod call;
mod closure;
>>>>>>> 7cd71a57
mod configuration;
mod context;
mod entry_function;
mod error;
mod expression;
mod foreign_declaration;
mod foreign_definition;
mod function_declaration;
mod function_definition;
mod pointer;
mod record;
mod reference_count;
mod type_;
mod type_information;
mod variant;
mod yield_;

pub use configuration::Configuration;
use context::Context;
pub use error::CompileError;
use fnv::FnvHashMap;
use foreign_declaration::compile_foreign_declaration;
use foreign_definition::compile_foreign_definition;
use function_declaration::compile_function_declaration;
use function_definition::compile_function_definition;
use type_information::compile_type_information_global_variable;
use yield_::compile_yield_function_declaration;

pub fn compile(
    module: &mir::ir::Module,
    configuration: &Configuration,
) -> Result<fmm::ir::Module, CompileError> {
    mir::analysis::check_types(module)?;

    let module = mir::analysis::infer_environment(module);
    let module = mir::analysis::count_references(&module)?;
    let module = mir::analysis::reuse_heap(&module)?;

    mir::analysis::check_types(&module)?;

    let context = Context::new(&module, configuration.clone());

    for type_ in &mir::analysis::collect_variant_types(&module) {
        compile_type_information_global_variable(&context, type_)?;
    }

    for definition in module.type_definitions() {
        reference_count::compile_record_clone_function(&context, definition)?;
        reference_count::compile_record_drop_function(&context, definition)?;
        reference_count::compile_record_drop_or_reuse_function(&context, definition)?;
    }

    for declaration in module.foreign_declarations() {
        compile_foreign_declaration(&context, declaration)?;
    }

    for declaration in module.function_declarations() {
        compile_function_declaration(&context, declaration);
    }

    let global_variables = compile_global_variables(&module, context.types())?;

    for definition in module.function_definitions() {
        compile_function_definition(&context, definition, &global_variables)?;
    }

    let function_types = module
        .foreign_declarations()
        .iter()
        .map(|declaration| (declaration.name(), declaration.type_()))
        .chain(
            module
                .function_declarations()
                .iter()
                .map(|declaration| (declaration.name(), declaration.type_())),
        )
        .chain(
            module
                .function_definitions()
                .iter()
                .map(|definition| (definition.name(), definition.type_())),
        )
        .collect::<FnvHashMap<_, _>>();

    for definition in module.foreign_definitions() {
        compile_foreign_definition(
            &context,
            definition,
            function_types[definition.name()],
            &global_variables[definition.name()],
        )?;
    }

    compile_yield_function_declaration(&context);

    Ok(context.module_builder().as_module())
}

fn compile_global_variables(
    module: &mir::ir::Module,
    types: &FnvHashMap<String, mir::types::RecordBody>,
) -> Result<FnvHashMap<String, fmm::build::TypedExpression>, CompileError> {
    module
        .foreign_declarations()
        .iter()
        .map(|declaration| {
            (
                declaration.name().into(),
                fmm::build::variable(
                    declaration.name(),
                    fmm::types::Pointer::new(type_::compile_unsized_closure(
                        declaration.type_(),
                        types,
                    )),
                ),
            )
        })
        .chain(module.function_declarations().iter().map(|declaration| {
            (
                declaration.name().into(),
                fmm::build::variable(
                    declaration.name(),
                    fmm::types::Pointer::new(type_::compile_unsized_closure(
                        declaration.type_(),
                        types,
                    )),
                ),
            )
        }))
        .chain(module.function_definitions().iter().map(|definition| {
            (
                definition.name().into(),
                fmm::build::bit_cast(
                    fmm::types::Pointer::new(type_::compile_unsized_closure(
                        definition.type_(),
                        types,
                    )),
                    fmm::build::variable(
                        definition.name(),
                        fmm::types::Pointer::new(type_::compile_sized_closure(definition, types)),
                    ),
                )
                .into(),
            )
        }))
        .map(|(name, expression)| Ok((name, reference_count::pointer::tag_as_static(&expression)?)))
        .collect::<Result<_, _>>()
}

#[cfg(test)]
mod tests {
    use super::*;
    use crate::configuration::CONFIGURATION;

    fn compile_module(module: &mir::ir::Module) {
        let module = compile(module, &CONFIGURATION).unwrap();

        compile_final_module(&module);
        compile_final_module(
            &fmm::analysis::transform_to_cps(&module, fmm::types::Record::new(vec![])).unwrap(),
        );
    }

    fn compile_final_module(module: &fmm::ir::Module) {
        fmm::analysis::check_types(module).unwrap();

        fmm_llvm::compile_to_object(
            module,
            &fmm_llvm::InstructionConfiguration {
                allocate_function_name: "allocate_heap".into(),
                reallocate_function_name: "reallocate_heap".into(),
                free_function_name: "free_heap".into(),
                unreachable_function_name: None,
            },
            None,
        )
        .unwrap();
    }

    fn create_module_with_definitions(
        definitions: Vec<mir::ir::FunctionDefinition>,
    ) -> mir::ir::Module {
        mir::ir::Module::new(vec![], vec![], vec![], vec![], definitions)
    }

    fn create_module_with_type_definitions(
        variant_definitions: Vec<mir::ir::TypeDefinition>,
        definitions: Vec<mir::ir::FunctionDefinition>,
    ) -> mir::ir::Module {
        mir::ir::Module::new(variant_definitions, vec![], vec![], vec![], definitions)
    }

    #[test]
    fn compile_empty_module() {
        compile_module(&mir::ir::Module::new(
            vec![],
            vec![],
            vec![],
            vec![],
            vec![],
        ));
    }

    mod foreign_declaration {
        use super::*;

        #[test]
        fn compile() {
            compile_module(&mir::ir::Module::new(
                vec![],
                vec![mir::ir::ForeignDeclaration::new(
                    "f",
                    "g",
                    mir::types::Function::new(
                        vec![mir::types::Type::Number],
                        mir::types::Type::Number,
                    ),
                    mir::ir::CallingConvention::Target,
                )],
                vec![],
                vec![],
                vec![],
            ));
        }

        #[test]
        fn compile_with_multiple_arguments() {
            compile_module(&mir::ir::Module::new(
                vec![],
                vec![mir::ir::ForeignDeclaration::new(
                    "f",
                    "g",
                    mir::types::Function::new(
                        vec![mir::types::Type::Number],
                        mir::types::Function::new(
                            vec![mir::types::Type::Number],
                            mir::types::Type::Number,
                        ),
                    ),
                    mir::ir::CallingConvention::Target,
                )],
                vec![],
                vec![],
                vec![],
            ));
        }

        #[test]
        fn compile_with_source_calling_convention() {
            compile_module(&mir::ir::Module::new(
                vec![],
                vec![mir::ir::ForeignDeclaration::new(
                    "f",
                    "g",
                    mir::types::Function::new(
                        vec![mir::types::Type::Number],
                        mir::types::Type::Number,
                    ),
                    mir::ir::CallingConvention::Source,
                )],
                vec![],
                vec![],
                vec![],
            ));
        }
    }

    mod foreign_definition {
        use super::*;

        #[test]
        fn compile_for_foreign_declaration() {
            compile_module(&mir::ir::Module::new(
                vec![],
                vec![mir::ir::ForeignDeclaration::new(
                    "f",
                    "g",
                    mir::types::Function::new(
                        vec![mir::types::Type::Number],
                        mir::types::Type::Number,
                    ),
                    mir::ir::CallingConvention::Target,
                )],
                vec![mir::ir::ForeignDefinition::new(
                    "f",
                    "h",
                    mir::ir::CallingConvention::Source,
                )],
                vec![],
                vec![],
            ));
        }

        #[test]
        fn compile_for_declaration() {
            compile_module(&mir::ir::Module::new(
                vec![],
                vec![],
                vec![mir::ir::ForeignDefinition::new(
                    "f",
                    "g",
                    mir::ir::CallingConvention::Source,
                )],
                vec![mir::ir::FunctionDeclaration::new(
                    "f",
                    mir::types::Function::new(
                        vec![mir::types::Type::Number],
                        mir::types::Type::Number,
                    ),
                )],
                vec![],
            ));
        }

        #[test]
        fn compile_for_definition() {
            compile_module(&mir::ir::Module::new(
                vec![],
                vec![],
                vec![mir::ir::ForeignDefinition::new(
                    "f",
                    "g",
                    mir::ir::CallingConvention::Source,
                )],
                vec![],
                vec![mir::ir::FunctionDefinition::new(
                    "f",
                    vec![mir::ir::Argument::new("x", mir::types::Type::Number)],
                    mir::ir::Variable::new("x"),
                    mir::types::Type::Number,
                )],
            ));
        }

        #[test]
        fn compile_for_definition_with_target_calling_convention() {
            compile_module(&mir::ir::Module::new(
                vec![],
                vec![],
                vec![mir::ir::ForeignDefinition::new(
                    "f",
                    "g",
                    mir::ir::CallingConvention::Target,
                )],
                vec![],
                vec![mir::ir::FunctionDefinition::new(
                    "f",
                    vec![mir::ir::Argument::new("x", mir::types::Type::Number)],
                    mir::ir::Variable::new("x"),
                    mir::types::Type::Number,
                )],
            ));
        }
    }

    mod declaration {
        use super::*;

        #[test]
        fn compile() {
            compile_module(&mir::ir::Module::new(
                vec![],
                vec![],
                vec![],
                vec![mir::ir::FunctionDeclaration::new(
                    "f",
                    mir::types::Function::new(
                        vec![mir::types::Type::Number],
                        mir::types::Type::Number,
                    ),
                )],
                vec![],
            ));
        }

        #[test]
        fn compile_with_multiple_arguments() {
            compile_module(&mir::ir::Module::new(
                vec![],
                vec![],
                vec![],
                vec![mir::ir::FunctionDeclaration::new(
                    "f",
                    mir::types::Function::new(
                        vec![mir::types::Type::Number],
                        mir::types::Function::new(
                            vec![mir::types::Type::Number],
                            mir::types::Type::Number,
                        ),
                    ),
                )],
                vec![],
            ));
        }
    }

    mod definition {
        use super::*;

        #[test]
        fn compile() {
            compile_module(&create_module_with_definitions(vec![
                mir::ir::FunctionDefinition::new(
                    "f",
                    vec![mir::ir::Argument::new("x", mir::types::Type::Number)],
                    mir::ir::Variable::new("x"),
                    mir::types::Type::Number,
                ),
            ]));
        }

        #[test]
        fn compile_with_multiple_arguments() {
            compile_module(&create_module_with_definitions(vec![
                mir::ir::FunctionDefinition::new(
                    "f",
                    vec![
                        mir::ir::Argument::new("x", mir::types::Type::Number),
                        mir::ir::Argument::new("y", mir::types::Type::Number),
                    ],
                    mir::ir::ArithmeticOperation::new(
                        mir::ir::ArithmeticOperator::Add,
                        mir::ir::Variable::new("x"),
                        mir::ir::Variable::new("y"),
                    ),
                    mir::types::Type::Number,
                ),
            ]));
        }

        #[test]
        fn compile_thunk() {
            compile_module(&create_module_with_definitions(vec![
                mir::ir::FunctionDefinition::thunk(
                    "f",
                    mir::ir::Expression::Number(42.0),
                    mir::types::Type::Number,
                ),
                mir::ir::FunctionDefinition::new(
                    "g",
                    vec![],
                    mir::ir::Call::new(
                        mir::types::Function::new(vec![], mir::types::Type::Number),
                        mir::ir::Variable::new("f"),
                        vec![],
                    ),
                    mir::types::Type::Number,
                ),
            ]));
        }
    }

    mod expression {
        use super::*;

        #[test]
        fn compile_let() {
            compile_module(&create_module_with_definitions(vec![
                mir::ir::FunctionDefinition::new(
                    "f",
                    vec![mir::ir::Argument::new("x", mir::types::Type::Number)],
                    mir::ir::Let::new(
                        "y",
                        mir::types::Type::Number,
                        mir::ir::Variable::new("x"),
                        mir::ir::Variable::new("y"),
                    ),
                    mir::types::Type::Number,
                ),
            ]));
        }

        #[test]
        fn compile_let_recursive() {
            compile_module(&create_module_with_definitions(vec![
                mir::ir::FunctionDefinition::new(
                    "f",
                    vec![mir::ir::Argument::new("x", mir::types::Type::Number)],
                    mir::ir::LetRecursive::new(
                        mir::ir::FunctionDefinition::new(
                            "g",
                            vec![mir::ir::Argument::new("y", mir::types::Type::Number)],
                            mir::ir::ArithmeticOperation::new(
                                mir::ir::ArithmeticOperator::Add,
                                mir::ir::Variable::new("x"),
                                mir::ir::Variable::new("y"),
                            ),
                            mir::types::Type::Number,
                        ),
                        mir::ir::Call::new(
                            mir::types::Function::new(
                                vec![mir::types::Type::Number],
                                mir::types::Type::Number,
                            ),
                            mir::ir::Variable::new("g"),
                            vec![42.0.into()],
                        ),
                    ),
                    mir::types::Type::Number,
                ),
            ]));
        }

        #[test]
        fn compile_nested_let_recursive() {
            compile_module(&create_module_with_definitions(vec![
                mir::ir::FunctionDefinition::new(
                    "f",
                    vec![mir::ir::Argument::new("x", mir::types::Type::Number)],
                    mir::ir::LetRecursive::new(
                        mir::ir::FunctionDefinition::new(
                            "g",
                            vec![mir::ir::Argument::new("y", mir::types::Type::Number)],
                            mir::ir::ArithmeticOperation::new(
                                mir::ir::ArithmeticOperator::Add,
                                mir::ir::Variable::new("x"),
                                mir::ir::Variable::new("y"),
                            ),
                            mir::types::Type::Number,
                        ),
                        mir::ir::LetRecursive::new(
                            mir::ir::FunctionDefinition::new(
                                "h",
                                vec![mir::ir::Argument::new("z", mir::types::Type::Number)],
                                mir::ir::Call::new(
                                    mir::types::Function::new(
                                        vec![mir::types::Type::Number],
                                        mir::types::Type::Number,
                                    ),
                                    mir::ir::Variable::new("g"),
                                    vec![mir::ir::Variable::new("z").into()],
                                ),
                                mir::types::Type::Number,
                            ),
                            mir::ir::Call::new(
                                mir::types::Function::new(
                                    vec![mir::types::Type::Number],
                                    mir::types::Type::Number,
                                ),
                                mir::ir::Variable::new("h"),
                                vec![42.0.into()],
                            ),
                        ),
                    ),
                    mir::types::Type::Number,
                ),
            ]));
        }

        #[test]
        fn compile_let_recursive_with_curried_function() {
            compile_module(&create_module_with_definitions(vec![
                mir::ir::FunctionDefinition::new(
                    "f",
                    vec![mir::ir::Argument::new("x", mir::types::Type::Number)],
                    mir::ir::LetRecursive::new(
                        mir::ir::FunctionDefinition::new(
                            "g",
                            vec![mir::ir::Argument::new("y", mir::types::Type::Number)],
                            mir::ir::LetRecursive::new(
                                mir::ir::FunctionDefinition::new(
                                    "h",
                                    vec![mir::ir::Argument::new("z", mir::types::Type::Number)],
                                    mir::ir::ArithmeticOperation::new(
                                        mir::ir::ArithmeticOperator::Add,
                                        mir::ir::ArithmeticOperation::new(
                                            mir::ir::ArithmeticOperator::Add,
                                            mir::ir::Variable::new("x"),
                                            mir::ir::Variable::new("y"),
                                        ),
                                        mir::ir::Variable::new("z"),
                                    ),
                                    mir::types::Type::Number,
                                ),
                                mir::ir::Variable::new("h"),
                            ),
                            mir::types::Function::new(
                                vec![mir::types::Type::Number],
                                mir::types::Type::Number,
                            ),
                        ),
                        mir::ir::Call::new(
                            mir::types::Function::new(
                                vec![mir::types::Type::Number],
                                mir::types::Type::Number,
                            ),
                            mir::ir::Call::new(
                                mir::types::Function::new(
                                    vec![mir::types::Type::Number],
                                    mir::types::Function::new(
                                        vec![mir::types::Type::Number],
                                        mir::types::Type::Number,
                                    ),
                                ),
                                mir::ir::Variable::new("g"),
                                vec![42.0.into()],
                            ),
                            vec![42.0.into()],
                        ),
                    ),
                    mir::types::Type::Number,
                ),
            ]));
        }

        mod case {
            use super::*;

            #[test]
            fn compile_with_float_64() {
                compile_module(&create_module_with_definitions(vec![
                    mir::ir::FunctionDefinition::new(
                        "f",
                        vec![mir::ir::Argument::new("x", mir::types::Type::Variant)],
                        mir::ir::Case::new(
                            mir::ir::Variable::new("x"),
                            vec![mir::ir::Alternative::new(
                                mir::types::Type::Number,
                                "y",
                                mir::ir::Variable::new("y"),
                            )],
                            None,
                        ),
                        mir::types::Type::Number,
                    ),
                ]));
            }

            #[test]
            fn compile_with_unboxed_record() {
                let record_type = mir::types::Record::new("foo");

                compile_module(&create_module_with_type_definitions(
                    vec![mir::ir::TypeDefinition::new(
                        "foo",
                        mir::types::RecordBody::new(vec![mir::types::Type::Number]),
                    )],
                    vec![mir::ir::FunctionDefinition::new(
                        "f",
                        vec![mir::ir::Argument::new("x", mir::types::Type::Variant)],
                        mir::ir::Case::new(
                            mir::ir::Variable::new("x"),
                            vec![mir::ir::Alternative::new(
                                record_type.clone(),
                                "x",
                                mir::ir::Variable::new("x"),
                            )],
                            None,
                        ),
                        record_type,
                    )],
                ));
            }

            #[test]
            fn compile_with_boxed_record() {
                let record_type = mir::types::Record::new("foo");

                compile_module(&create_module_with_type_definitions(
                    vec![mir::ir::TypeDefinition::new(
                        "foo",
                        mir::types::RecordBody::new(vec![mir::types::Type::Number]),
                    )],
                    vec![mir::ir::FunctionDefinition::new(
                        "f",
                        vec![mir::ir::Argument::new("x", mir::types::Type::Variant)],
                        mir::ir::Case::new(
                            mir::ir::Variable::new("x"),
                            vec![mir::ir::Alternative::new(
                                record_type.clone(),
                                "x",
                                mir::ir::Variable::new("x"),
                            )],
                            None,
                        ),
                        record_type,
                    )],
                ));
            }

            #[test]
            fn compile_with_string() {
                compile_module(&create_module_with_definitions(vec![
                    mir::ir::FunctionDefinition::new(
                        "f",
                        vec![mir::ir::Argument::new("x", mir::types::Type::Variant)],
                        mir::ir::Case::new(
                            mir::ir::Variable::new("x"),
                            vec![mir::ir::Alternative::new(
                                mir::types::Type::ByteString,
                                "y",
                                mir::ir::Variable::new("y"),
                            )],
                            None,
                        ),
                        mir::types::Type::ByteString,
                    ),
                ]));
            }
        }

        mod record {
            use super::*;

            #[test]
            fn compile_with_no_field() {
                let record_type = mir::types::Record::new("foo");

                compile_module(&create_module_with_type_definitions(
                    vec![mir::ir::TypeDefinition::new(
                        "foo",
                        mir::types::RecordBody::new(vec![]),
                    )],
                    vec![mir::ir::FunctionDefinition::new(
                        "f",
                        vec![mir::ir::Argument::new("x", mir::types::Type::Number)],
                        mir::ir::Record::new(record_type.clone(), vec![]),
                        record_type,
                    )],
                ));
            }

            #[test]
            fn compile_with_1_field() {
                let record_type = mir::types::Record::new("foo");

                compile_module(&create_module_with_type_definitions(
                    vec![mir::ir::TypeDefinition::new(
                        "foo",
                        mir::types::RecordBody::new(vec![mir::types::Type::Number]),
                    )],
                    vec![mir::ir::FunctionDefinition::new(
                        "f",
                        vec![mir::ir::Argument::new("x", mir::types::Type::Number)],
                        mir::ir::Record::new(record_type.clone(), vec![42.0.into()]),
                        record_type,
                    )],
                ));
            }

            #[test]
            fn compile_with_2_fields() {
                let record_type = mir::types::Record::new("foo");

                compile_module(&create_module_with_type_definitions(
                    vec![mir::ir::TypeDefinition::new(
                        "foo",
                        mir::types::RecordBody::new(vec![
                            mir::types::Type::Number,
                            mir::types::Type::Boolean,
                        ]),
                    )],
                    vec![mir::ir::FunctionDefinition::new(
                        "f",
                        vec![mir::ir::Argument::new("x", mir::types::Type::Number)],
                        mir::ir::Record::new(record_type.clone(), vec![42.0.into(), true.into()]),
                        record_type,
                    )],
                ));
            }

            #[test]
            fn compile_boxed() {
                let record_type = mir::types::Record::new("foo");

                compile_module(&create_module_with_type_definitions(
                    vec![mir::ir::TypeDefinition::new(
                        "foo",
                        mir::types::RecordBody::new(vec![mir::types::Type::Number]),
                    )],
                    vec![mir::ir::FunctionDefinition::new(
                        "f",
                        vec![mir::ir::Argument::new("x", mir::types::Type::Number)],
                        mir::ir::Record::new(record_type.clone(), vec![42.0.into()]),
                        record_type,
                    )],
                ));
            }
        }

        mod record_field {
            use super::*;

            #[test]
            fn compile_with_1_field_record() {
                let record_type = mir::types::Record::new("foo");

                compile_module(&create_module_with_type_definitions(
                    vec![mir::ir::TypeDefinition::new(
                        "foo",
                        mir::types::RecordBody::new(vec![mir::types::Type::Number]),
                    )],
                    vec![mir::ir::FunctionDefinition::new(
                        "f",
                        vec![mir::ir::Argument::new("x", record_type.clone())],
                        mir::ir::RecordField::new(record_type, 0, mir::ir::Variable::new("x")),
                        mir::types::Type::Number,
                    )],
                ));
            }

            #[test]
            fn compile_with_2_field_record() {
                let record_type = mir::types::Record::new("foo");

                compile_module(&create_module_with_type_definitions(
                    vec![mir::ir::TypeDefinition::new(
                        "foo",
                        mir::types::RecordBody::new(vec![
                            mir::types::Type::Boolean,
                            mir::types::Type::Number,
                        ]),
                    )],
                    vec![mir::ir::FunctionDefinition::new(
                        "f",
                        vec![mir::ir::Argument::new("x", record_type.clone())],
                        mir::ir::RecordField::new(record_type, 1, mir::ir::Variable::new("x")),
                        mir::types::Type::Number,
                    )],
                ));
            }
        }

        mod record_update {
            use super::*;

            #[test]
            fn compile_with_empty_record() {
                let record_type = mir::types::Record::new("foo");

                compile_module(&create_module_with_type_definitions(
                    vec![mir::ir::TypeDefinition::new(
                        "foo",
                        mir::types::RecordBody::new(vec![]),
                    )],
                    vec![mir::ir::FunctionDefinition::new(
                        "f",
                        vec![],
                        mir::ir::RecordUpdate::new(
                            record_type.clone(),
                            mir::ir::Record::new(record_type.clone(), vec![]),
                            vec![],
                        ),
                        record_type,
                    )],
                ));
            }

            #[test]
            fn compile_record_with_1_field() {
                let record_type = mir::types::Record::new("foo");

                compile_module(&create_module_with_type_definitions(
                    vec![mir::ir::TypeDefinition::new(
                        "foo",
                        mir::types::RecordBody::new(vec![mir::types::Type::Number]),
                    )],
                    vec![mir::ir::FunctionDefinition::new(
                        "f",
                        vec![],
                        mir::ir::RecordUpdate::new(
                            record_type.clone(),
                            mir::ir::Record::new(record_type.clone(), vec![42.0.into()]),
                            vec![mir::ir::RecordUpdateField::new(0, 0.0)],
                        ),
                        record_type,
                    )],
                ));
            }

            #[test]
            fn compile_with_1_field() {
                let record_type = mir::types::Record::new("foo");

                compile_module(&create_module_with_type_definitions(
                    vec![mir::ir::TypeDefinition::new(
                        "foo",
                        mir::types::RecordBody::new(vec![
                            mir::types::Type::Number,
                            mir::types::Type::Boolean,
                        ]),
                    )],
                    vec![mir::ir::FunctionDefinition::new(
                        "f",
                        vec![],
                        mir::ir::RecordUpdate::new(
                            record_type.clone(),
                            mir::ir::Record::new(
                                record_type.clone(),
                                vec![42.0.into(), true.into()],
                            ),
                            vec![mir::ir::RecordUpdateField::new(1, false)],
                        ),
                        record_type,
                    )],
                ));
            }

            #[test]
            fn compile_with_2_fields() {
                let record_type = mir::types::Record::new("foo");

                compile_module(&create_module_with_type_definitions(
                    vec![mir::ir::TypeDefinition::new(
                        "foo",
                        mir::types::RecordBody::new(vec![
                            mir::types::Type::Number,
                            mir::types::Type::Boolean,
                            mir::types::Type::None,
                        ]),
                    )],
                    vec![mir::ir::FunctionDefinition::new(
                        "f",
                        vec![],
                        mir::ir::RecordUpdate::new(
                            record_type.clone(),
                            mir::ir::Record::new(
                                record_type.clone(),
                                vec![42.0.into(), true.into(), mir::ir::Expression::None],
                            ),
                            vec![
                                mir::ir::RecordUpdateField::new(1, false),
                                mir::ir::RecordUpdateField::new(2, mir::ir::Expression::None),
                            ],
                        ),
                        record_type,
                    )],
                ));
            }

            #[test]
            fn compile_with_swapped_2_fields() {
                let record_type = mir::types::Record::new("foo");

                compile_module(&create_module_with_type_definitions(
                    vec![mir::ir::TypeDefinition::new(
                        "foo",
                        mir::types::RecordBody::new(vec![
                            mir::types::Type::Number,
                            mir::types::Type::Boolean,
                            mir::types::Type::None,
                        ]),
                    )],
                    vec![mir::ir::FunctionDefinition::new(
                        "f",
                        vec![],
                        mir::ir::RecordUpdate::new(
                            record_type.clone(),
                            mir::ir::Record::new(
                                record_type.clone(),
                                vec![42.0.into(), true.into(), mir::ir::Expression::None],
                            ),
                            vec![
                                mir::ir::RecordUpdateField::new(2, mir::ir::Expression::None),
                                mir::ir::RecordUpdateField::new(1, false),
                            ],
                        ),
                        record_type,
                    )],
                ));
            }
        }

        mod variant {
            use super::*;

            #[test]
            fn compile_with_float_64() {
                compile_module(&create_module_with_definitions(vec![
                    mir::ir::FunctionDefinition::new(
                        "f",
                        vec![mir::ir::Argument::new("x", mir::types::Type::Number)],
                        mir::ir::Variant::new(mir::types::Type::Number, 42.0),
                        mir::types::Type::Variant,
                    ),
                ]));
            }

            #[test]
            fn compile_with_empty_unboxed_record() {
                let record_type = mir::types::Record::new("foo");

                compile_module(&create_module_with_type_definitions(
                    vec![mir::ir::TypeDefinition::new(
                        "foo",
                        mir::types::RecordBody::new(vec![]),
                    )],
                    vec![mir::ir::FunctionDefinition::new(
                        "f",
                        vec![mir::ir::Argument::new("x", record_type.clone())],
                        mir::ir::Variant::new(
                            record_type.clone(),
                            mir::ir::Record::new(record_type, vec![]),
                        ),
                        mir::types::Type::Variant,
                    )],
                ));
            }

            #[test]
            fn compile_with_unboxed_record() {
                let record_type = mir::types::Record::new("foo");

                compile_module(&create_module_with_type_definitions(
                    vec![mir::ir::TypeDefinition::new(
                        "foo",
                        mir::types::RecordBody::new(vec![mir::types::Type::Number]),
                    )],
                    vec![mir::ir::FunctionDefinition::new(
                        "f",
                        vec![mir::ir::Argument::new("x", record_type.clone())],
                        mir::ir::Variant::new(
                            record_type.clone(),
                            mir::ir::Record::new(record_type, vec![42.0.into()]),
                        ),
                        mir::types::Type::Variant,
                    )],
                ));
            }

            #[test]
            fn compile_with_string() {
                compile_module(&create_module_with_type_definitions(
                    vec![],
                    vec![mir::ir::FunctionDefinition::new(
                        "f",
                        vec![mir::ir::Argument::new("x", mir::types::Type::Number)],
                        mir::ir::Variant::new(
                            mir::types::Type::ByteString,
                            mir::ir::ByteString::new("foo"),
                        ),
                        mir::types::Type::Variant,
                    )],
                ));
            }
        }

        mod calls {
            use super::*;

            #[test]
            fn compile_1_argument() {
                compile_module(&create_module_with_definitions(vec![
                    mir::ir::FunctionDefinition::new(
                        "f",
                        vec![mir::ir::Argument::new("x", mir::types::Type::Number)],
                        mir::ir::Variable::new("x"),
                        mir::types::Type::Number,
                    ),
                    mir::ir::FunctionDefinition::new(
                        "g",
                        vec![mir::ir::Argument::new("x", mir::types::Type::Number)],
                        mir::ir::Call::new(
                            mir::types::Function::new(
                                vec![mir::types::Type::Number],
                                mir::types::Type::Number,
                            ),
                            mir::ir::Variable::new("f"),
                            vec![42.0.into()],
                        ),
                        mir::types::Type::Number,
                    ),
                ]));
            }

            #[test]
            fn compile_2_arguments() {
                compile_module(&create_module_with_definitions(vec![
                    mir::ir::FunctionDefinition::new(
                        "f",
                        vec![
                            mir::ir::Argument::new("x", mir::types::Type::Number),
                            mir::ir::Argument::new("y", mir::types::Type::Boolean),
                        ],
                        mir::ir::Variable::new("x"),
                        mir::types::Type::Number,
                    ),
                    mir::ir::FunctionDefinition::new(
                        "g",
                        vec![mir::ir::Argument::new("x", mir::types::Type::Number)],
                        mir::ir::Call::new(
                            mir::types::Function::new(
                                vec![mir::types::Type::Number, mir::types::Type::Boolean],
                                mir::types::Type::Number,
                            ),
                            mir::ir::Variable::new("f"),
                            vec![42.0.into(), true.into()],
                        ),
                        mir::types::Type::Number,
                    ),
                ]));
            }

            #[test]
            fn compile_3_arguments() {
                compile_module(&create_module_with_definitions(vec![
                    mir::ir::FunctionDefinition::new(
                        "f",
                        vec![
                            mir::ir::Argument::new("x", mir::types::Type::Number),
                            mir::ir::Argument::new("y", mir::types::Type::Boolean),
                            mir::ir::Argument::new("z", mir::types::Type::ByteString),
                        ],
                        mir::ir::Variable::new("x"),
                        mir::types::Type::Number,
                    ),
                    mir::ir::FunctionDefinition::new(
                        "g",
                        vec![mir::ir::Argument::new("x", mir::types::Type::Number)],
                        mir::ir::Call::new(
                            mir::types::Function::new(
                                vec![
                                    mir::types::Type::Number,
                                    mir::types::Type::Boolean,
                                    mir::types::Type::ByteString,
                                ],
                                mir::types::Type::Number,
                            ),
                            mir::ir::Variable::new("f"),
                            vec![
                                42.0.into(),
                                true.into(),
                                mir::ir::ByteString::new("foo").into(),
                            ],
                        ),
                        mir::types::Type::Number,
                    ),
                ]));
            }

            #[test]
            fn compile_with_curried_function() {
                compile_module(&create_module_with_definitions(vec![
                    mir::ir::FunctionDefinition::new(
                        "f",
                        vec![mir::ir::Argument::new("x", mir::types::Type::Number)],
                        mir::ir::LetRecursive::new(
                            mir::ir::FunctionDefinition::new(
                                "g",
                                vec![mir::ir::Argument::new("y", mir::types::Type::Number)],
                                mir::ir::ArithmeticOperation::new(
                                    mir::ir::ArithmeticOperator::Add,
                                    mir::ir::Variable::new("x"),
                                    mir::ir::Variable::new("y"),
                                ),
                                mir::types::Type::Number,
                            ),
                            mir::ir::Variable::new("g"),
                        ),
                        mir::types::Function::new(
                            vec![mir::types::Type::Number],
                            mir::types::Type::Number,
                        ),
                    ),
                    mir::ir::FunctionDefinition::new(
                        "g",
                        vec![mir::ir::Argument::new("x", mir::types::Type::Number)],
                        mir::ir::Call::new(
                            mir::types::Function::new(
                                vec![mir::types::Type::Number],
                                mir::types::Type::Number,
                            ),
                            mir::ir::Call::new(
                                mir::types::Function::new(
                                    vec![mir::types::Type::Number],
                                    mir::types::Function::new(
                                        vec![mir::types::Type::Number],
                                        mir::types::Type::Number,
                                    ),
                                ),
                                mir::ir::Variable::new("f"),
                                vec![111.0.into()],
                            ),
                            vec![222.0.into()],
                        ),
                        mir::types::Type::Number,
                    ),
                ]));
            }
        }

        #[test]
        fn compile_if() {
            compile_module(&create_module_with_definitions(vec![
                mir::ir::FunctionDefinition::new(
                    "f",
                    vec![mir::ir::Argument::new("x", mir::types::Type::Number)],
                    mir::ir::If::new(true, 42.0, 42.0),
                    mir::types::Type::Number,
                ),
            ]));
        }

        #[test]
        fn compile_try_operation() {
            compile_module(&create_module_with_definitions(vec![
                mir::ir::FunctionDefinition::new(
                    "f",
                    vec![mir::ir::Argument::new("x", mir::types::Type::Variant)],
                    mir::ir::TryOperation::new(
                        mir::ir::Variable::new("x"),
                        "y",
                        mir::types::Type::Number,
                        mir::ir::Variant::new(
                            mir::types::Type::Number,
                            mir::ir::Variable::new("y"),
                        ),
                    ),
                    mir::types::Type::Variant,
                ),
            ]));
        }
    }

    mod reference_count {
        use super::*;

        #[test]
        fn clone_and_drop_strings() {
            compile_module(&create_module_with_definitions(vec![
                mir::ir::FunctionDefinition::new(
                    "f",
                    vec![
                        mir::ir::Argument::new("x", mir::types::Type::ByteString),
                        mir::ir::Argument::new("y", mir::types::Type::ByteString),
                    ],
                    mir::ir::Expression::Number(42.0),
                    mir::types::Type::Number,
                ),
                mir::ir::FunctionDefinition::new(
                    "g",
                    vec![mir::ir::Argument::new("x", mir::types::Type::ByteString)],
                    mir::ir::Call::new(
                        mir::types::Function::new(
                            vec![mir::types::Type::ByteString, mir::types::Type::ByteString],
                            mir::types::Type::Number,
                        ),
                        mir::ir::Variable::new("f"),
                        vec![
                            mir::ir::Variable::new("x").into(),
                            mir::ir::Variable::new("x").into(),
                        ],
                    ),
                    mir::types::Type::Number,
                ),
            ]));
        }

        #[test]
        fn drop_variable_captured_in_other_alternative_in_case() {
            compile_module(&create_module_with_type_definitions(
                vec![mir::ir::TypeDefinition::new(
                    "a",
                    mir::types::RecordBody::new(vec![]),
                )],
                vec![mir::ir::FunctionDefinition::new(
                    "f",
                    vec![mir::ir::Argument::new("x", mir::types::Type::Variant)],
                    mir::ir::Case::new(
                        mir::ir::Variable::new("x"),
                        vec![
                            mir::ir::Alternative::new(
                                mir::types::Type::ByteString,
                                "x",
                                mir::ir::Variable::new("x"),
                            ),
                            mir::ir::Alternative::new(
                                mir::types::Record::new("a"),
                                "x",
                                mir::ir::ByteString::new(vec![]),
                            ),
                        ],
                        None,
                    ),
                    mir::types::Type::ByteString,
                )],
            ));
        }
    }

    mod thunks {
        use super::*;

        #[test]
        fn compile_global_thunk() {
            compile_module(&create_module_with_definitions(vec![
                mir::ir::FunctionDefinition::thunk(
                    "f",
                    mir::ir::Expression::None,
                    mir::types::Type::None,
                ),
            ]));
        }

        #[test]
        fn compile_local_thunk() {
            compile_module(&create_module_with_definitions(vec![
                mir::ir::FunctionDefinition::thunk(
                    "f",
                    mir::ir::LetRecursive::new(
                        mir::ir::FunctionDefinition::thunk(
                            "g",
                            mir::ir::Expression::None,
                            mir::types::Type::None,
                        ),
                        mir::ir::Call::new(
                            mir::types::Function::new(vec![], mir::types::Type::None),
                            mir::ir::Variable::new("g"),
                            vec![],
                        ),
                    ),
                    mir::types::Type::None,
                ),
            ]));
        }

        #[test]
        fn compile_local_thunk_with_environment() {
            compile_module(&create_module_with_definitions(vec![
                mir::ir::FunctionDefinition::new(
                    "f",
                    vec![mir::ir::Argument::new("x", mir::types::Type::Number)],
                    mir::ir::LetRecursive::new(
                        mir::ir::FunctionDefinition::thunk(
                            "g",
                            mir::ir::Variable::new("x"),
                            mir::types::Type::Number,
                        ),
                        mir::ir::Call::new(
                            mir::types::Function::new(vec![], mir::types::Type::Number),
                            mir::ir::Variable::new("g"),
                            vec![],
                        ),
                    ),
                    mir::types::Type::Number,
                ),
            ]));
        }
    }
}<|MERGE_RESOLUTION|>--- conflicted
+++ resolved
@@ -1,11 +1,5 @@
-<<<<<<< HEAD
-mod calls;
-mod foreign_value;
-mod closures;
-=======
 mod call;
 mod closure;
->>>>>>> 7cd71a57
 mod configuration;
 mod context;
 mod entry_function;
@@ -13,6 +7,7 @@
 mod expression;
 mod foreign_declaration;
 mod foreign_definition;
+mod foreign_value;
 mod function_declaration;
 mod function_definition;
 mod pointer;

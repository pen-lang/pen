use crate::{context::Context, type_, CompileError};

pub fn compile_payload(
    context: &Context,
    type_: &mir::types::Type,
) -> Result<fmm::types::Type, CompileError> {
    let fmm_type = type_::compile(context, type_);

    Ok(if is_payload_boxed(context, type_)? {
        fmm::types::Pointer::new(fmm_type).into()
    } else {
        fmm_type
    })
}

pub fn is_payload_boxed(context: &Context, type_: &mir::types::Type) -> Result<bool, CompileError> {
    Ok(match type_ {
        mir::types::Type::Record(record_type) => {
            if type_::is_record_boxed(context, record_type)
                && !is_record_boxed(context, record_type)
            {
                return Err(CompileError::UnboxedRecord);
            }

            type_::is_record_boxed(context, record_type) != is_record_boxed(context, record_type)
        }
        mir::types::Type::Variant => return Err(CompileError::NestedVariant),
        mir::types::Type::Boolean
        | mir::types::Type::ByteString
        | mir::types::Type::Function(_)
        | mir::types::Type::None
        | mir::types::Type::Number => false,
    })
}

<<<<<<< HEAD
// Box large records to stuff them into one word.
fn is_record_boxed(
    record: &mir::types::Record,
    types: &FnvHashMap<String, mir::types::RecordBody>,
) -> bool {
    let body_type = &types[record.name()];
=======
// Box records to stuff them into one word.
fn is_record_boxed(context: &Context, record: &mir::types::Record) -> bool {
    let body_type = &context.types()[record.name()];
>>>>>>> 178b6298

    // Variants always take two words.
    body_type.fields().len() > 1
        || body_type
            .fields()
            .iter()
            .any(|type_| matches!(type_, mir::types::Type::Variant))
}<|MERGE_RESOLUTION|>--- conflicted
+++ resolved
@@ -33,18 +33,9 @@
     })
 }
 
-<<<<<<< HEAD
 // Box large records to stuff them into one word.
-fn is_record_boxed(
-    record: &mir::types::Record,
-    types: &FnvHashMap<String, mir::types::RecordBody>,
-) -> bool {
-    let body_type = &types[record.name()];
-=======
-// Box records to stuff them into one word.
 fn is_record_boxed(context: &Context, record: &mir::types::Record) -> bool {
     let body_type = &context.types()[record.name()];
->>>>>>> 178b6298
 
     // Variants always take two words.
     body_type.fields().len() > 1

--- conflicted
+++ resolved
@@ -1,12 +1,8 @@
 use super::error::CompileError;
 use crate::{
-<<<<<<< HEAD
     closures,
     context::Context,
     expressions, reference_count, types,
-=======
-    closures, expressions, reference_count, types,
->>>>>>> 427710c9
     yield_::{YIELD_FUNCTION_NAME, YIELD_FUNCTION_TYPE},
 };
 use fnv::FnvHashMap;
@@ -130,13 +126,8 @@
     lock_entry_function: fmm::build::TypedExpression,
     variables: &FnvHashMap<String, fmm::build::TypedExpression>,
 ) -> Result<fmm::build::TypedExpression, CompileError> {
-<<<<<<< HEAD
     let entry_function_name = context.module_builder().generate_name();
     let arguments = compile_arguments(definition, context.types());
-=======
-    let entry_function_name = module_builder.generate_name();
-    let arguments = compile_arguments(definition, types);
->>>>>>> 427710c9
 
     context.module_builder().define_function(
         &entry_function_name,
@@ -150,11 +141,7 @@
                     entry_function_pointer.clone(),
                     fmm::build::variable(
                         &entry_function_name,
-<<<<<<< HEAD
                         types::compile_entry_function(definition.type_(), context.types()),
-=======
-                        types::compile_entry_function(definition.type_(), types),
->>>>>>> 427710c9
                     ),
                     lock_entry_function.clone(),
                     fmm::ir::AtomicOrdering::Acquire,
@@ -222,11 +209,7 @@
                 |instruction_builder| {
                     Ok(instruction_builder.return_(instruction_builder.call(
                         instruction_builder.atomic_load(
-<<<<<<< HEAD
                             compile_entry_function_pointer(definition, context.types())?,
-=======
-                            compile_entry_function_pointer(definition, types)?,
->>>>>>> 427710c9
                             fmm::ir::AtomicOrdering::Acquire,
                         )?,
                         compile_argument_variables(&arguments),
@@ -260,21 +243,12 @@
     context: &Context,
     definition: &mir::ir::Definition,
 ) -> Result<fmm::build::TypedExpression, CompileError> {
-<<<<<<< HEAD
     let entry_function_name = context.module_builder().generate_name();
     let entry_function = fmm::build::variable(
         &entry_function_name,
         types::compile_entry_function(definition.type_(), context.types()),
     );
     let arguments = compile_arguments(definition, context.types());
-=======
-    let entry_function_name = module_builder.generate_name();
-    let entry_function = fmm::build::variable(
-        &entry_function_name,
-        types::compile_entry_function(definition.type_(), types),
-    );
-    let arguments = compile_arguments(definition, types);
->>>>>>> 427710c9
 
     context.module_builder().define_function(
         &entry_function_name,
@@ -306,14 +280,9 @@
                         compile_argument_variables(&arguments),
                     )?))
                 },
-<<<<<<< HEAD
                 |instruction_builder| {
-                    {}
                     compile_normal_body(&instruction_builder, definition, context.types())
                 },
-=======
-                |instruction_builder| compile_normal_body(&instruction_builder, definition, types),
->>>>>>> 427710c9
             )?;
 
             Ok(instruction_builder.unreachable())

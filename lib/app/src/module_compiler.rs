mod compile_configuration;
mod main_module_configuration_qualifier;
mod prelude_type_configuration_qualifier;

use crate::{
    application_configuration::ApplicationConfiguration,
    common::{dependency_serializer, interface_serializer, module_test_information_serializer},
    error::ApplicationError,
    infra::{FilePath, Infrastructure},
    test_configuration::TestModuleConfiguration,
};
pub use compile_configuration::{
    CompileConfiguration, FmmConfiguration, HashConfiguration, HirConfiguration,
    ListTypeConfiguration, MapTypeConfiguration, MapTypeIterationConfiguration, MirConfiguration,
    NumberTypeConfiguration, StringTypeConfiguration,
};
use fnv::FnvHashMap;
use std::{collections::BTreeMap, error::Error, mem::size_of, str::FromStr};
use target_lexicon::Triple;

const PRELUDE_PREFIX: &str = "prelude:";

pub fn compile(
    infrastructure: &Infrastructure,
    source_file: &FilePath,
    dependency_file: &FilePath,
    object_file: &FilePath,
    interface_file: &FilePath,
    target_triple: Option<&str>,
    compile_configuration: &CompileConfiguration,
) -> Result<(), Box<dyn Error>> {
    let (module, module_interface) = hir_mir::compile(
        &compile_to_hir(infrastructure, source_file, dependency_file, &[])?,
        &prelude_type_configuration_qualifier::qualify(&compile_configuration.hir, PRELUDE_PREFIX),
    )?;

    compile_mir_module(
        infrastructure,
        &module,
        object_file,
        target_triple,
        compile_configuration,
    )?;
    infrastructure.file_system.write(
        interface_file,
        &interface_serializer::serialize(&module_interface)?,
    )?;

    Ok(())
}

#[allow(clippy::too_many_arguments)]
pub fn compile_main(
    infrastructure: &Infrastructure,
    source_file: &FilePath,
    dependency_file: &FilePath,
    object_file: &FilePath,
    context_interface_files: &BTreeMap<String, FilePath>,
    target_triple: Option<&str>,
    compile_configuration: &CompileConfiguration,
    application_configuration: &ApplicationConfiguration,
) -> Result<(), Box<dyn Error>> {
    let context_interfaces = context_interface_files
        .iter()
        .map(|(key, file)| {
            Ok((
                key.clone(),
                interface_serializer::deserialize(&infrastructure.file_system.read_to_vec(file)?)?,
            ))
        })
        .collect::<Result<FnvHashMap<_, _>, Box<dyn Error>>>()?;

    compile_mir_module(
        infrastructure,
        &hir_mir::compile_main(
            &compile_to_hir(
                infrastructure,
                source_file,
                dependency_file,
                &context_interfaces.values().cloned().collect::<Vec<_>>(),
            )?,
            &prelude_type_configuration_qualifier::qualify(
                &compile_configuration.hir,
                PRELUDE_PREFIX,
            ),
            &main_module_configuration_qualifier::qualify(
                &application_configuration.main_module,
                &context_interfaces,
            )?,
        )?,
        object_file,
        target_triple,
        compile_configuration,
    )?;

    Ok(())
}

#[allow(clippy::too_many_arguments)]
pub fn compile_test(
    infrastructure: &Infrastructure,
    source_file: &FilePath,
    dependency_file: &FilePath,
    object_file: &FilePath,
    test_information_file: &FilePath,
    target_triple: Option<&str>,
    compile_configuration: &CompileConfiguration,
    test_module_configuration: &TestModuleConfiguration,
) -> Result<(), Box<dyn Error>> {
    let (module, test_information) = hir_mir::compile_test(
        &compile_to_hir(infrastructure, source_file, dependency_file, &[])?,
        &prelude_type_configuration_qualifier::qualify(&compile_configuration.hir, PRELUDE_PREFIX),
        test_module_configuration,
    )?;

    compile_mir_module(
        infrastructure,
        &module,
        object_file,
        target_triple,
        compile_configuration,
    )?;

    infrastructure.file_system.write(
        test_information_file,
        &module_test_information_serializer::serialize(&test_information)?,
    )?;

    Ok(())
}

fn compile_to_hir(
    infrastructure: &Infrastructure,
    source_file: &FilePath,
    dependency_file: &FilePath,
    context_interfaces: &[interface::Module],
) -> Result<hir::ir::Module, Box<dyn Error>> {
    let (interface_files, prelude_interface_files) = dependency_serializer::deserialize(
        &infrastructure.file_system.read_to_vec(dependency_file)?,
    )?;

    let ast_module = parse::parse(
        &infrastructure.file_system.read_to_string(source_file)?,
        &infrastructure.file_path_displayer.display(source_file),
    )?;

    Ok(ast_hir::compile(
        &ast_module,
        &format!("{}:", source_file),
        &ast_module
            .imports()
            .iter()
            .map(|import| {
                Ok((
                    import.module_path().clone(),
                    interface_serializer::deserialize(
                        &infrastructure
                            .file_system
                            .read_to_vec(&interface_files[import.module_path()].clone())?,
                    )?,
                ))
            })
            .collect::<Result<_, Box<dyn Error>>>()?,
        &prelude_interface_files
            .iter()
            .map(|file| {
                interface_serializer::deserialize(&infrastructure.file_system.read_to_vec(file)?)
            })
            .chain(context_interfaces.iter().cloned().map(Ok))
            .collect::<Result<Vec<_>, _>>()?,
    )?)
}

pub fn compile_prelude(
    infrastructure: &Infrastructure,
    source_file: &FilePath,
    object_file: &FilePath,
    interface_file: &FilePath,
    target_triple: Option<&str>,
    compile_configuration: &CompileConfiguration,
) -> Result<(), Box<dyn Error>> {
    let (module, module_interface) = hir_mir::compile_prelude(&ast_hir::compile_prelude(
        &parse::parse(
            &infrastructure.file_system.read_to_string(source_file)?,
            &infrastructure.file_path_displayer.display(source_file),
        )?,
        PRELUDE_PREFIX,
    )?)?;

    compile_mir_module(
        infrastructure,
        &module,
        object_file,
        target_triple,
        compile_configuration,
    )?;
    infrastructure.file_system.write(
        interface_file,
        &interface_serializer::serialize(&module_interface)?,
    )?;

    Ok(())
}

fn compile_mir_module(
    infrastructure: &Infrastructure,
    module: &mir::ir::Module,
    object_file: &FilePath,
    target_triple: Option<&str>,
    compile_configuration: &CompileConfiguration,
) -> Result<(), Box<dyn Error>> {
    let mut module = mir_fmm::compile(module, &compile_configuration.mir)?;
<<<<<<< HEAD

    fmm::analysis::cps::transform(&mut module, fmm::types::void_type())?;
    fmm::analysis::c_calling_convention::transform(&mut module, word_bytes(target_triple)?)?;
=======
>>>>>>> b327342f

    fmm::analysis::cps::transform(&mut module, fmm::types::void_type())?;
    fmm::analysis::c_calling_convention::transform(&mut module, word_bytes(target_triple)?)?;
    fmm::analysis::validation::validate(&module)?;

    let module = fmm_llvm::compile_to_bit_code(&module, &compile_configuration.fmm, target_triple)?;

    infrastructure.file_system.write(object_file, &module)?;

    Ok(())
}

fn word_bytes(target_triple: Option<&str>) -> Result<usize, Box<dyn Error>> {
    Ok(if let Some(target_triple) = target_triple {
        let error = ApplicationError::ArchitectureWordSize(target_triple.to_owned());

        Triple::from_str(target_triple)
            .map_err(|_| error.clone())?
            .pointer_width()
            .map_err(|_| error)?
            .bytes() as usize
    } else {
        size_of::<usize>()
    })
}

#[cfg(test)]
mod tests {
    use super::*;

    mod word_size {
        use super::*;

        #[test]
        fn calculate() {
            for (triple, size) in [
                ("wasm32-wasi", 4),
                ("wasm64-wasi", 8),
                ("i386-unknown-linux-gnu", 4),
                ("x86_64-unknown-linux-gnu", 8),
                // spell-checker: disable-next-line
                ("armv7-unknown-linux-gnu", 4),
                ("aarch64-unknown-linux-gnu", 8),
            ] {
                assert_eq!(word_bytes(Some(triple)).unwrap(), size);
            }
        }
    }
}<|MERGE_RESOLUTION|>--- conflicted
+++ resolved
@@ -210,12 +210,9 @@
     compile_configuration: &CompileConfiguration,
 ) -> Result<(), Box<dyn Error>> {
     let mut module = mir_fmm::compile(module, &compile_configuration.mir)?;
-<<<<<<< HEAD
 
     fmm::analysis::cps::transform(&mut module, fmm::types::void_type())?;
     fmm::analysis::c_calling_convention::transform(&mut module, word_bytes(target_triple)?)?;
-=======
->>>>>>> b327342f
 
     fmm::analysis::cps::transform(&mut module, fmm::types::void_type())?;
     fmm::analysis::c_calling_convention::transform(&mut module, word_bytes(target_triple)?)?;
